--- conflicted
+++ resolved
@@ -1,5 +1,3 @@
-<<<<<<< HEAD
-=======
 
 
 from __future__ import annotations
@@ -1673,5 +1671,4 @@
 
 
 if __name__ == "__main__":
-    main()
->>>>>>> 4718198b
+    main()