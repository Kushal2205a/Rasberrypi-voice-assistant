

from __future__ import annotations
import re
import argparse

import contextlib
import json
import os
import queue
import shutil
import subprocess

import tempfile
import threading
import time
import wave

from collections import deque
from dataclasses import dataclass, field
from pathlib import Path
from typing import Any, Callable, Deque, Dict, Iterable, List, Optional, Set, Tuple


import numpy as np
import psutil
import sounddevice as sd
from concurrent.futures import Future, ThreadPoolExecutor


from voice_test import llama110

# ================================================================
# Configuration
# ================================================================
PROJECT_DIR = Path.cwd()
RECORDED_WAV = PROJECT_DIR / "recorded.wav"
SAMPLE_RATE = 16000

CHUNK_DURATION = 2.0  # seconds

DEFAULT_SILENCE_TIMEOUT = 10.0  # seconds of inactivity before auto-stopping
DEFAULT_SILENCE_THRESHOLD = 700.0  # RMS amplitude threshold for silence detection

WHISPER_EXE = Path.home() / "whisper.cpp" / "build" / "bin" / "whisper-cli"
WHISPER_MODEL = Path.home() / "whisper.cpp" / "models" / "ggml-tiny.bin"


PIPER_MODEL_PATH = Path.home() / "Rasberrypi-voice-assistant" / "voices" / "en_US-amy-medium.onnx"

# ================================================================
# Streaming Audio Recorder
# ================================================================


class StreamingRecorder:
    """Capture microphone input continuously and expose fixed-size chunks."""

    def __init__(self, chunk_duration: float = CHUNK_DURATION, sample_rate: int = SAMPLE_RATE):
        self.chunk_duration = float(chunk_duration)
        self.sample_rate = int(sample_rate)
        self.chunk_queue: "queue.Queue[np.ndarray]" = queue.Queue()
        self.recording = False
        self._thread: Optional[threading.Thread] = None

    def start(self) -> None:
        """Start capturing microphone audio in a background thread."""

        if self.recording:
            return
        self.recording = True
        self._thread = threading.Thread(target=self._record_loop, name="StreamingRecorder", daemon=True)
        self._thread.start()

    def _record_loop(self) -> None:
        chunk_samples = int(self.chunk_duration * self.sample_rate)
        with sd.InputStream(samplerate=self.sample_rate, channels=1, dtype="int16") as stream:
            while self.recording:
                audio_chunk, _ = stream.read(chunk_samples)
                # Copy to detach from PortAudio's buffers
                self.chunk_queue.put(audio_chunk.copy())

    def get_chunk(self, timeout: float = 0.5) -> Optional[np.ndarray]:
        try:
            return self.chunk_queue.get(timeout=timeout)
        except queue.Empty:
            return None

    def clear_queue(self) -> None:
        """Remove any queued audio chunks without blocking."""

        try:
            while True:
                self.chunk_queue.get_nowait()
        except queue.Empty:
            return

    def stop(self) -> None:
        """Signal the recorder to stop and wait for the background thread."""

        self.recording = False
        if self._thread:
            self._thread.join(timeout=1.0)
            self._thread = None


# ================================================================
# Parallel Speech-to-Text (whisper.cpp)

# ================================================================


class ParallelSTT:

    """Process audio chunks asynchronously using the whisper.cpp CLI."""

    def __init__(
        self,
        num_workers: int = 2,

        sample_rate: int = SAMPLE_RATE,
        whisper_exe: Path = WHISPER_EXE,
        whisper_model: Path = WHISPER_MODEL,
        whisper_threads: Optional[int] = None,
        emit_partials: bool = False,
    ) -> None:
        self.executor = ThreadPoolExecutor(max_workers=max(1, num_workers))
        self.sample_rate = int(sample_rate)
        self.whisper_exe = Path(whisper_exe)
        self.whisper_model = Path(whisper_model)
        self.whisper_threads = int(whisper_threads) if whisper_threads else None
        self.emit_partials = bool(emit_partials)

        self._chunks: List[bytes] = []
        self._transcript_lock = threading.Lock()
        self._emitted_transcript = ""
        self._last_partial = ""
        self._temp_dir = Path(tempfile.mkdtemp(prefix="pipeline_stt_"))

        if not self.whisper_exe.exists():
            raise FileNotFoundError(f"Whisper binary not found: {self.whisper_exe}")
        if not self.whisper_model.exists():
            raise FileNotFoundError(f"Whisper model not found: {self.whisper_model}")

    # --------------------- Whisper helpers -----------------------

    def _write_wav(self, audio_bytes: bytes, prefix: str) -> Path:
        tmp = tempfile.NamedTemporaryFile(
            suffix=".wav", prefix=f"{prefix}_", dir=self._temp_dir, delete=False
        )
        tmp_path = Path(tmp.name)
        tmp.close()
        with wave.open(str(tmp_path), "wb") as wf:
            wf.setnchannels(1)
            wf.setsampwidth(2)
            wf.setframerate(self.sample_rate)
            wf.writeframes(audio_bytes)
        return tmp_path

    def _run_whisper(self, wav_path: Path, timeout: int = 60) -> str:
        cmd = [
            str(self.whisper_exe),
            "-m",
            str(self.whisper_model),
            "-f",
            str(wav_path),
            "--no-prints",
            "--output-txt",
        ]
        if self.whisper_threads:
            cmd += ["-t", str(self.whisper_threads)]

        try:
            subprocess.run(cmd, capture_output=True, text=True, timeout=timeout)
        except subprocess.TimeoutExpired:
            print("[STT][Whisper] Transcription timed out")
            return ""
        except Exception as exc:
            print(f"[STT][Whisper] Error running whisper.cpp: {exc}")
            return ""

        text = ""
        candidates = [wav_path.with_suffix(".txt"), Path(str(wav_path) + ".txt")]
        for candidate in candidates:
            if not candidate.exists():
                continue
            try:
                text = candidate.read_text(encoding="utf-8", errors="ignore").strip()
            except Exception as exc:
                print(f"[STT][Whisper] Failed reading {candidate.name}: {exc}")
                text = ""
            finally:
                candidate.unlink(missing_ok=True)
            if text:
                break

        return text

    def _process_chunk_whisper(self, audio_bytes: bytes, chunk_id: int) -> Dict[str, Any]:
        wav_path = self._write_wav(audio_bytes, f"chunk{chunk_id}")
        try:
            text = self._run_whisper(wav_path, timeout=45)
        finally:
            wav_path.unlink(missing_ok=True)

        text = (text or "").strip()
        if not text:
            return {"chunk_id": chunk_id, "text": "", "is_final": False}

        with self._transcript_lock:
            if text.lower() == self._last_partial.lower():
                return {"chunk_id": chunk_id, "text": "", "is_final": False}
            self._last_partial = text
            self._emitted_transcript = (f"{self._emitted_transcript} {text}").strip()

        return {"chunk_id": chunk_id, "text": text, "is_final": False}

    def _finalize_whisper(self, chunk_id: int) -> Dict[str, Any]:
        with self._transcript_lock:
            chunks = list(self._chunks)
            emitted = self._emitted_transcript.strip()
            self._last_partial = ""
            self._chunks.clear()

        if not chunks:
            return {"chunk_id": chunk_id, "text": "", "is_final": True}

        wav_path = self._write_wav(b"".join(chunks), f"session{chunk_id}")
        try:
            full_text = (self._run_whisper(wav_path, timeout=120) or "").strip()
        finally:
            wav_path.unlink(missing_ok=True)

        new_text = full_text
        if emitted and full_text.lower().startswith(emitted.lower()):
            new_text = full_text[len(emitted) :].strip()

        with self._transcript_lock:
            self._emitted_transcript = full_text

        return {"chunk_id": chunk_id, "text": new_text, "is_final": True}

    def _empty_chunk(self, chunk_id: int) -> Dict[str, Any]:
        return {"chunk_id": chunk_id, "text": "", "is_final": False}


    # -------------------------- Public API -----------------------

    def submit_chunk(self, audio_chunk: np.ndarray, chunk_id: int) -> Future:

        audio_bytes = np.ascontiguousarray(audio_chunk, dtype=np.int16).tobytes()
        with self._transcript_lock:
            self._chunks.append(audio_bytes)

        if not self.emit_partials:
            return self.executor.submit(self._empty_chunk, chunk_id)
        return self.executor.submit(self._process_chunk_whisper, audio_bytes, chunk_id)

    def finalize(self, chunk_id: int) -> Optional[Future]:
        return self.executor.submit(self._finalize_whisper, chunk_id)

    def reset(self) -> None:
        with self._transcript_lock:
            self._chunks.clear()
            self._emitted_transcript = ""
            self._last_partial = ""

    def shutdown(self) -> None:
        self.executor.shutdown(wait=False)
        with contextlib.suppress(Exception):
            shutil.rmtree(self._temp_dir, ignore_errors=True)


# ================================================================
# Streaming LLM via llama110
# ================================================================


class StreamingLLM:
    """Accumulate recognized text and asynchronously invoke llama110 when ready."""

    def __init__(self, llama_kwargs: Optional[Dict[str, Any]] = None) -> None:
        self.context_buffer: List[str] = []
        self.executor = ThreadPoolExecutor(max_workers=1)
        self.llama_kwargs = llama_kwargs or {}

        self.llama_kwargs.setdefault("n_predict", 12)
        self.llama_kwargs.setdefault("threads", os.cpu_count() or 4)
        self.llama_kwargs.setdefault("temperature", 0.6)

    def process_incremental(self, text_chunk: str, is_final: bool = False) -> Optional[Future]:
        chunk = (text_chunk or "").strip()
        if chunk:
            self.context_buffer.append(chunk)

        if not self.context_buffer and not chunk and not is_final:
            return None

        should_generate = False
        if is_final:
            should_generate = bool(self.context_buffer)
        elif self._should_respond():
            should_generate = True

        if not should_generate:
            return None

        prompt_text = " ".join(self.context_buffer).strip()
        self.context_buffer.clear()
        if not prompt_text:
            return None

        return self.executor.submit(self._generate_response, prompt_text)

    def _should_respond(self) -> bool:
        current = " ".join(self.context_buffer)
        return any(marker in current for marker in [".", "?", "!"])

    def _generate_response(self, text: str) -> str:
        prompt = f"Answer concisely: {text}".strip()
        call_kwargs = {
            "llama_cli_path": self.llama_kwargs.get("llama_cli_path"),
            "model_path": self.llama_kwargs.get("model_path"),

            "n_predict": self.llama_kwargs.get("n_predict", 12),
            "threads": self.llama_kwargs.get("threads", os.cpu_count() or 4),
            "temperature": self.llama_kwargs.get("temperature", 0.6),

            "sampler": self.llama_kwargs.get("sampler"),
            "tts_after": False,
            "tts_cmd": None,
            "timeout_seconds": self.llama_kwargs.get("timeout_seconds", 240),
        }

        try:
            result = llama110(prompt_text=prompt, **call_kwargs)
        except FileNotFoundError as exc:
            print(f"[LLM] {exc}")
            return "I could not load the local LLM."
        except Exception as exc:
            print(f"[LLM] Error invoking llama110: {exc}")
            return "I encountered an error while thinking about that."

        response = (result or {}).get("generated", "")
        if not response:
            fallback = (result or {}).get("raw_stdout") or ""
            response = fallback.strip()

        return self._clean_response(response)

    @staticmethod
    def _clean_response(response: str) -> str:
        text = (response or "").strip()
        leading_quotes = ('"', "'", "`", "“", "”", "‘", "’")
        while text and text[0] in leading_quotes:
            text = text[1:].lstrip()
        if text.startswith("?"):
            # Strip leading question mark artifacts such as ?" or ? 'Hello'
            trimmed = text[1:].lstrip()
            if trimmed and trimmed[0].isalpha():
                text = trimmed
        if text.startswith("\"") and len(text) > 1:
            text = text[1:].lstrip()
        return text


    def shutdown(self) -> None:
        self.executor.shutdown(wait=False)


# ================================================================
# Piper-based TTS with playback buffering
# ================================================================



@dataclass
class SpeechSegment:
    path: str
    raw: bytes
    sample_rate: int
    channels: int = 1
    sampwidth: int = 2
    text: str = ""


@dataclass
class PiperVoiceInfo:
    sample_rate: int = 22050
    speaker_id: Optional[int] = None
    channels: int = 1
    metadata_path: Optional[Path] = None


class BufferedTTS:
    """Generate speech with Piper asynchronously and stream playback via a CLI player."""


    def __init__(
        self,
        model_path: Path = PIPER_MODEL_PATH,
        playback_cmd: Optional[Iterable[str]] = None,

        output_device: Optional[Any] = None,
        use_subprocess: bool = False,
        on_playback_start: Optional[Callable[[str, float], None]] = None,
        on_playback_error: Optional[Callable[[], None]] = None,
        timeout :int = 30

    ) -> None:
        self.model_path = Path(model_path)
        self.timeout = int(timeout)
        self._voice_info = self._load_voice_info()
        self.speech_queue: "queue.Queue[SpeechSegment]" = queue.Queue()
        self.executor = ThreadPoolExecutor(max_workers=2)
        self.playing = False
        self._playback_thread: Optional[threading.Thread] = None
        if playback_cmd:
            self.playback_cmd = list(playback_cmd)
        else:
            self.playback_cmd = ["aplay", "{file}"]
        self.use_subprocess = bool(use_subprocess)
        if output_device is None:
            self.output_device = None
        elif isinstance(output_device, int):
            self.output_device = output_device
        elif isinstance(output_device, str):
            try:
                self.output_device = int(output_device)
            except ValueError:
                self.output_device = output_device
        else:
            self.output_device = output_device
        self.on_playback_start = on_playback_start
        self.on_playback_error = on_playback_error

        self._playback_env = os.environ.copy()
        if isinstance(self.output_device, str):
            # Hint to PulseAudio-based players which sink to target.
            self._playback_env.setdefault("PULSE_SINK", self.output_device)


    def _load_voice_info(self) -> PiperVoiceInfo:
        candidates = [
            self.model_path.with_suffix(self.model_path.suffix + ".json"),
            self.model_path.with_suffix(".json"),
        ]
        for candidate in candidates:
            if not candidate.exists():
                continue
            try:
                metadata = json.loads(candidate.read_text(encoding="utf-8"))
            except Exception:
                continue

            audio = metadata.get("audio", {}) if isinstance(metadata, dict) else {}
            sample_rate = int(audio.get("sample_rate") or metadata.get("sample_rate", 22050))
            channels = int(audio.get("channels", 1) or 1)

            speaker_id: Optional[int] = None
            if "speaker_id" in metadata:
                try:
                    speaker_id = int(metadata.get("speaker_id"))
                except Exception:
                    speaker_id = None
            elif isinstance(metadata.get("speakers"), dict):
                speakers_dict: Dict[str, Any] = metadata.get("speakers", {})
                if speakers_dict:
                    first_key = next(iter(speakers_dict))
                    first_val = speakers_dict[first_key]
                    if isinstance(first_val, dict) and "id" in first_val:
                        try:
                            speaker_id = int(first_val["id"])
                        except Exception:
                            speaker_id = None
                    else:
                        try:
                            speaker_id = int(first_key)
                        except Exception:
                            speaker_id = None

            return PiperVoiceInfo(
                sample_rate=sample_rate or 22050,
                speaker_id=speaker_id,
                channels=channels or 1,
                metadata_path=candidate,
            )

        return PiperVoiceInfo()


    def start_playback(self) -> None:
        if self.playing:
            return
        self.playing = True
        self._playback_thread = threading.Thread(target=self._playback_loop, name="BufferedTTS", daemon=True)
        self._playback_thread.start()

    def _playback_loop(self) -> None:
        while self.playing:
            try:

                segment = self.speech_queue.get(timeout=0.5)
            except queue.Empty:
                continue

            if not segment:
                continue

            played = False
            if not self.use_subprocess:
                played = self._play_via_sounddevice(segment)

            if not played and self.playback_cmd:
                played = self._play_via_subprocess(segment)

            if not played:
                print(f"[TTS] Playback failed for {segment.path}")
                self._notify_playback_error()

            try:
                if segment.path:
                    Path(segment.path).unlink(missing_ok=True)

            except OSError:
                pass

    def _notify_playback_error(self) -> None:
        if self.on_playback_error is None:
            return
        try:
            self.on_playback_error()
        except Exception as exc:
            print(f"[TTS] Playback error callback failed: {exc}")


    def _play_via_sounddevice(self, segment: SpeechSegment) -> bool:
        try:
            if segment.raw:
                audio = np.frombuffer(segment.raw, dtype=np.int16)
                max_val = float(np.iinfo(np.int16).max)
                audio = audio.astype(np.float32) / max_val
                if segment.channels > 1:
                    audio = audio.reshape(-1, segment.channels)
                sample_rate = segment.sample_rate
            else:
                with wave.open(segment.path, "rb") as wf:
                    sample_rate = wf.getframerate()
                    channels = wf.getnchannels()
                    sampwidth = wf.getsampwidth()
                    frames = wf.getnframes()
                    audio_bytes = wf.readframes(frames)

                dtype_map = {1: np.uint8, 2: np.int16, 4: np.int32}
                dtype = dtype_map.get(sampwidth)
                if dtype is None:
                    raise ValueError(f"Unsupported sample width: {sampwidth}")

                audio = np.frombuffer(audio_bytes, dtype=dtype)
                if dtype == np.uint8:
                    audio = audio.astype(np.float32)
                    audio = (audio - 128.0) / 128.0
                else:
                    max_val = float(np.iinfo(dtype).max)
                    if not max_val:
                        raise ValueError("Invalid max value for dtype")
                    audio = audio.astype(np.float32) / max_val

                if channels > 1:
                    audio = audio.reshape(-1, channels)

            sd.stop()
            sd.play(audio, sample_rate, device=self.output_device, blocking=False)
            if self.on_playback_start:
                self.on_playback_start(segment.path, time.time())
            sd.wait()
            return True
        except Exception as exc:
            print(f"[TTS] Direct playback failed for {segment.path}: {exc}")
            return False

    def _play_via_subprocess(self, segment: SpeechSegment) -> bool:
        try:
            if self.on_playback_start:
                self.on_playback_start(segment.path, time.time())
            cmd = list(self.playback_cmd)
            if isinstance(self.output_device, str) and cmd:
                if (
                    cmd[0] == "paplay"
                    and not any(str(arg).startswith("--device=") for arg in cmd[1:])
                ):
                    cmd = cmd + [f"--device={self.output_device}"]
                elif cmd[0] == "aplay" and "-D" not in cmd:
                    cmd = cmd[:1] + ["-D", self.output_device] + cmd[1:]
            if any("{file}" in str(part) for part in cmd):
                resolved = [str(part).replace("{file}", segment.path) for part in cmd]
                subprocess.run(resolved, check=True, env=self._playback_env)
            elif cmd and cmd[-1] == "-" and segment.raw is not None:
                subprocess.run(
                    cmd,
                    input=segment.raw,
                    check=True,
                    env=self._playback_env,
                    stdout=subprocess.DEVNULL,
                    stderr=subprocess.DEVNULL)
            else:
                subprocess.run(cmd + [segment.path],
                               check=True,
                               env=self._playback_env,
                               stdout=subprocess.DEVNULL,
                               stderr=subprocess.DEVNULL
                               )
            return True
        except subprocess.CalledProcessError as exc:
            print(f"[TTS] Subprocess playback failed (exit {exc.returncode}) for {segment.path}: {exc}")
            return False
        except Exception as exc:
            print(f"[TTS] Subprocess playback failed for {segment.path}: {exc}")
            return False


    def generate_and_queue(self, text: str, segment_id: int) -> Optional[Future]:
        clean_text = " ".join((text or "").split())
        if not clean_text:
            return None
        return self.executor.submit(self._generate_speech, clean_text, segment_id)


    def _generate_speech(self, text: str, segment_id: int) -> Optional[SpeechSegment]:

        if not self.model_path.exists():
            print(f"[TTS] Piper model not found: {self.model_path}")
            return None

        utterance = " ".join((text or "").split())
        if not utterance:
            return None

        info = self._voice_info
        cmd = ["piper", "-m", str(self.model_path), "--output-raw"]
        # Piper streams raw 16-bit PCM on stdout when --output-raw is used. We don't
        # override the model's configured sample rate via CLI flags because some
        # Piper builds don't accept those options and may echo them as text. The
        # returned PCM is still generated at the voice's native sample rate, which
        # we honour when creating the temporary WAV container below.
        if info.speaker_id is not None:
            cmd += ["--speaker", str(info.speaker_id)]

        with tempfile.NamedTemporaryFile(suffix=".wav", delete=False) as tmp_file:
            tmp_path = Path(tmp_file.name)
        keep_file = False
        try:
            input_bytes = (utterance + "\n").encode("utf-8")
            proc = subprocess.run(
                cmd,
                input=input_bytes,
                capture_output=True,
                check=True,
                timeout=self.timeout,
            )
            audio_bytes = proc.stdout
            if self._looks_like_text(audio_bytes):
                preview = audio_bytes[:120].decode("utf-8", errors="replace")
                print(
                    "[TTS] Piper returned textual output instead of audio; "
                    f"got: {preview!r}"
                )
                return None
            if not audio_bytes:
                print("[TTS] Piper returned no audio data")
                return None

            with wave.open(str(tmp_path), "wb") as wf:
                wf.setnchannels(info.channels or 1)
                wf.setsampwidth(2)
                wf.setframerate(info.sample_rate or 22050)
                wf.writeframes(audio_bytes)
            keep_file = True

            sample_rate = info.sample_rate or 22050
            segment = SpeechSegment(
                path=str(tmp_path),
                raw=audio_bytes,
                sample_rate=sample_rate,
                channels=info.channels or 1,
                text=utterance,
            )
            self.speech_queue.put(segment)
            return segment

        except subprocess.CalledProcessError as exc:
            print(f"[TTS] Piper returned error: {exc}")
        except Exception as exc:
            print(f"[TTS] Piper failed: {exc}")
        finally:

            if not keep_file and tmp_path.exists():
                try:
                    tmp_path.unlink(missing_ok=True)

                except OSError:
                    pass
        return None

    @staticmethod
    def _looks_like_text(payload: bytes) -> bool:
        """Heuristic check to detect when Piper prints text instead of PCM."""

        if not payload:
            return False

        sample = payload[:64]
        printable = sum(32 <= b <= 126 or b in (9, 10, 13) for b in sample)
        # Random PCM rarely decodes into predominantly printable ASCII. Treat a
        # mostly printable prefix as an indication that Piper emitted text/logs.
        return printable >= max(10, len(sample) * 0.6)

    def stop(self) -> None:
        self.playing = False
        if self._playback_thread:
            self._playback_thread.join(timeout=1.0)
            self._playback_thread = None
        self.executor.shutdown(wait=False)


# ================================================================
# Parallel Voice Assistant Orchestrator
# ================================================================


@dataclass

class PendingOutput:
    timestamp: float
    segments_expected: int
    latency_recorded: bool = False


@dataclass

class PipelineStats:
    stt_chunks: int = 0
    llm_responses: int = 0
    tts_segments: int = 0
    total_latency: float = 0.0
    start_time: float = field(default_factory=time.time)

    stt_latencies: List[float] = field(default_factory=list)
    llm_latencies: List[float] = field(default_factory=list)
    tts_generation_latencies: List[float] = field(default_factory=list)
    input_to_output_latencies: List[float] = field(default_factory=list)
    pending_outputs: Deque[PendingOutput] = field(default_factory=deque)

    recording_stop_time: Optional[float] = None
    recording_to_first_llm_latency: Optional[float] = None
    recording_stop_to_first_tts_latency: Optional[float] = None



class ParallelVoiceAssistant:
    """Coordinate the streaming recorder, STT workers, llama110, and Piper TTS."""

    def __init__(
        self,
        chunk_duration: float = CHUNK_DURATION,
        sample_rate: int = SAMPLE_RATE,
        stt_workers: int = 2,

        whisper_exe: Path = WHISPER_EXE,
        whisper_model: Path = WHISPER_MODEL,
        whisper_threads: Optional[int] = None,
        emit_stt_partials: bool = False,
        piper_model_path: Path = PIPER_MODEL_PATH,
        llama_kwargs: Optional[Dict[str, Any]] = None,

        output_device: Optional[Any] = None,
        playback_cmd: Optional[Iterable[str]] = None,
        use_subprocess_playback: bool = True,
        silence_timeout: float = DEFAULT_SILENCE_TIMEOUT,
        silence_threshold: float = DEFAULT_SILENCE_THRESHOLD,
        
        

    ) -> None:
        self.recorder = StreamingRecorder(chunk_duration=chunk_duration, sample_rate=sample_rate)
        self.stt = ParallelSTT(
            num_workers=stt_workers,
            sample_rate=sample_rate,
            whisper_exe=whisper_exe,
            whisper_model=whisper_model,
            whisper_threads=whisper_threads,
            emit_partials=emit_stt_partials,
        )
        self.llm = StreamingLLM(llama_kwargs=llama_kwargs)

        self.tts = BufferedTTS(
            model_path=piper_model_path,
            playback_cmd=playback_cmd,
            output_device=output_device,

            use_subprocess=use_subprocess_playback,

            on_playback_start=self._on_tts_playback_start,
            on_playback_error=self._on_tts_playback_error,
        )

        self.stt_futures: "queue.Queue[Tuple[int, Future, float]]" = queue.Queue()
        self.llm_futures: "queue.Queue[Tuple[Future, float, float]]" = queue.Queue()
        self.stats = PipelineStats()
        self._stt_done = threading.Event()
        self._pending_lock = threading.Lock()

        self._activity_lock = threading.Lock()
        self._stop_lock = threading.Lock()

        self._activity_event = threading.Event()
        self._last_voice_time = time.time()
        self._has_detected_speech = False
        self._first_voice_time: Optional[float] = None
        self._recording_stop_time: Optional[float] = None
        self._silence_timeout = float(silence_timeout)
        self._silence_threshold = float(silence_threshold)

        self._stop_requested = False
        self._stop_reason: Optional[str] = None
        self._consecutive_silent_chunks = 0
        self._silent_chunks_before_stop = 2
        
        self._noise_blacklist = {
            "wind blowing",
            "bird chirping",
            "blank_audio",
            "blank audio",
            "[blank_audio]",
            "(wind blowing)",
            "(bird chirping)",
        }

        # optional: regex to catch bracket/parenthesis or small variations
        self._noise_regex = re.compile(
            r"\b(blank[_ ]?audio|wind blowing|bird chirping)\b", flags=re.IGNORECASE
        )

        self._tts_futures_lock = threading.Lock()
        self._pending_tts_futures: Set[Future] = set()
<<<<<<< HEAD
        self._chunk_activity: Dict[int, bool] = {}
=======
>>>>>>> 80c6bbef


    def _register_activity(self) -> None:
        now = time.time()
        with self._activity_lock:
            if not self._has_detected_speech:
                self._first_voice_time = now
            self._has_detected_speech = True
            self._last_voice_time = now
        self._activity_event.set()

    def _is_silent_chunk(self, audio_chunk: np.ndarray) -> bool:
        if audio_chunk.size == 0:
            return True
        audio_view = np.asarray(audio_chunk, dtype=np.int16)
        if audio_view.ndim > 1:
            audio_view = audio_view.reshape(-1)
        rms = float(np.sqrt(np.mean(np.square(audio_view.astype(np.float32)))))
        return rms < self._silence_threshold


    def _request_stop(self, reason: str) -> None:
        with self._stop_lock:
            if self._stop_requested:
                return
            self._stop_requested = True
            self._stop_reason = reason
            now = time.time()
            if self._recording_stop_time is None:
                self._recording_stop_time = now
            self.stats.recording_stop_time = self._recording_stop_time
        print(reason)
        self.recorder.stop()
        self.recorder.clear_queue()
        self._activity_event.set()

    def _handle_silent_audio_chunk(self) -> None:
        if self._stop_requested:
            return
        self._consecutive_silent_chunks += 1
        if self._consecutive_silent_chunks < self._silent_chunks_before_stop:
            return
        if self._has_detected_speech:
            message = (
                f"[MAIN] No speech detected for {self._consecutive_silent_chunks} consecutive chunks; stopping recorder."
            )
        else:
            message = (
                f"[MAIN] Silence persisted for {self._consecutive_silent_chunks} consecutive chunks; stopping recorder."
            )
        self._request_stop(message)


    def _reference_timestamp_for_output(self, input_timestamp: float) -> float:
        candidates = [input_timestamp]
        with self._activity_lock:
            candidates.append(self._last_voice_time)
        if self._recording_stop_time is not None:
            candidates.append(self._recording_stop_time)
        return max(candidates)

    def run(self, duration: Optional[float] = None) -> None:
        max_duration = duration if duration and duration > 0 else None
        if max_duration is not None:
            print(
                f"[MAIN] Starting streaming assistant (max {max_duration:.1f}s, "
                f"silence timeout {self._silence_timeout:.1f}s)"
            )
        else:
            print(f"[MAIN] Starting streaming assistant (silence timeout {self._silence_timeout:.1f}s)")

        start_time = time.time()
        self.stats.start_time = start_time
        self.stats.recording_stop_time = None
        self.stats.recording_to_first_llm_latency = None

        self.stats.recording_stop_to_first_tts_latency = None

        self._stt_done.clear()
        self._activity_event.clear()
        with self._activity_lock:
            self._has_detected_speech = False
            self._last_voice_time = start_time
            self._first_voice_time = None
        self._recording_stop_time = None

        with self._tts_futures_lock:
            self._pending_tts_futures.clear()

        with self._stop_lock:
            self._stop_requested = False
            self._stop_reason = None
        self._consecutive_silent_chunks = 0


        self.recorder.start()
        self.tts.start_playback()

        stt_thread = threading.Thread(target=self._stt_pipeline, name="STTPipeline", daemon=True)
        llm_thread = threading.Thread(target=self._llm_pipeline, name="LLMPipeline", daemon=True)

        stt_thread.start()
        llm_thread.start()

        try:

            while True:
                if self._stop_requested:
                    break
                now = time.time()
                if max_duration is not None and now - start_time >= max_duration:
                    self._request_stop(
                        f"[MAIN] Max duration {max_duration:.1f}s reached; wrapping up."
                    )

                    break

                with self._activity_lock:
                    has_voice = self._has_detected_speech
                    last_voice = self._last_voice_time

                if has_voice and (now - last_voice) >= self._silence_timeout:

                    self._request_stop(
                        f"[MAIN] Detected {self._silence_timeout:.1f}s of silence; stopping recorder."
                    )

                    break

                wait_timeout = 0.5
                if has_voice:
                    remaining = self._silence_timeout - (now - last_voice)
                    wait_timeout = max(0.1, min(0.5, remaining))

                triggered = self._activity_event.wait(timeout=wait_timeout)
                if triggered:
                    self._activity_event.clear()

        except KeyboardInterrupt:
            print("\n[MAIN] Interrupted by user")
            self._request_stop("[MAIN] Interrupted by user; stopping recorder.")
        finally:
            self.recorder.stop()
            if self._recording_stop_time is None:
                self._recording_stop_time = time.time()

            self.stats.recording_stop_time = self._recording_stop_time

        stt_thread.join(timeout=5.0)

        finalize_future = self.stt.finalize(self.stats.stt_chunks + 1)
        if finalize_future is not None:

            self.stt_futures.put((self.stats.stt_chunks + 1, finalize_future, time.time()))

            self._process_stt_results(wait=True)

        # Signal the LLM pipeline that no more text is coming once final STT results are queued.
        self._stt_done.set()
        llm_thread.join()

        self.stt.shutdown()
        self.llm.shutdown()
        self._wait_for_tts_completion()
        self.tts.stop()

        elapsed = time.time() - start_time
        self._print_stats(elapsed)

    # --------------------------- Pipelines -----------------------

    def _stt_pipeline(self) -> None:
        chunk_id = 0
        try:
            while self.recorder.recording or not self.recorder.chunk_queue.empty():
                audio_chunk = self.recorder.get_chunk(timeout=0.5)
                if audio_chunk is None:
                    self._process_stt_results(wait=False)
                    continue

                if self._stop_requested and not self.recorder.recording:
                    self.recorder.clear_queue()
                    self._process_stt_results(wait=False)
                    break

                # remember recorder sample rate for VAD logic if needed
                setattr(self, "_recorder_sample_rate", self.recorder.sample_rate)

                # Decide whether this chunk is silent/noisy for logging, but DO NOT call
                # _handle_silent_audio_chunk() here. We wait for the STT result so we
                # only count a chunk as "silent" once the model actually returns nothing
                # useful for that chunk (avoids double-counting).
                is_silent = self._is_silent_chunk(audio_chunk)
                self._chunk_activity[chunk_id] = not is_silent
                if is_silent:
                    # don't mark stop here; just log and continue to submit to STT so
                    # the model can confirm whether it's empty/noise
                    # (This prevents short/quiet speech from being mis-classified.)
                    # Optional: print RMS for debugging:
                    try:
                        audio_view = np.asarray(audio_chunk, dtype=np.int16)
                        if audio_view.ndim > 1:
                            audio_view = audio_view.reshape(-1)
                        rms = float(np.sqrt(np.mean(np.square(audio_view.astype(np.float32)))))
                    except Exception:
                        rms = 0.0
                    print(f"[STT] Chunk {chunk_id}: low energy (RMS {rms:.1f}), submitting to STT for verification")
                else:
                    self._register_activity()
                    self._consecutive_silent_chunks = 0

                # Submit to STT as usual (we rely on _process_stt_results to treat
                # empty/noise transcriptions as silent and call _handle_silent_audio_chunk()).
                future = self.stt.submit_chunk(audio_chunk, chunk_id)
                self.stt_futures.put((chunk_id, future, time.time()))

                self.stats.stt_chunks += 1
                chunk_id += 1

                self._process_stt_results(wait=False)

            self._process_stt_results(wait=True)
        finally:
            # Ensure any exceptions don't leave futures undispatched.
            pass

    def _process_stt_results(self, wait: bool) -> None:

        pending: List[Tuple[int, Future, float]] = []
        while not self.stt_futures.empty():
            chunk_id, future, start_time = self.stt_futures.get()

            if wait or future.done():
                try:
                    result = future.result()
                except Exception as exc:
                    print(f"[STT Pipeline] Future for chunk {chunk_id} failed: {exc}")
                    continue
            else:

                pending.append((chunk_id, future, start_time))

                continue

            if not result:
                continue


            latency = max(0.0, time.time() - start_time)
            self.stats.stt_latencies.append(latency)


            text = (result.get("text") or "").strip()
            is_final = bool(result.get("is_final"))
            res_chunk_id = result.get("chunk_id", chunk_id)

            # Normalize for noise checks
            normalized = (text or "").strip().lower()
            had_activity = self._chunk_activity.pop(res_chunk_id, False)

            # Check blacklist exact matches first, then regex for variants
            is_noise = False
            if normalized:
                if normalized in self._noise_blacklist:
                    is_noise = True
                elif self._noise_regex.search(normalized):
                    is_noise = True

            if is_noise or not normalized:
                if had_activity and not normalized:
                    # Speech energy was observed for this chunk, but Whisper did not
                    # return any transcript yet. Treat as ongoing speech so we don't
                    # prematurely trigger silence handling.
                    print(
                        f"[STT] Chunk {res_chunk_id}: (speech detected, awaiting transcription)"
                    )
                    self._consecutive_silent_chunks = 0
                    continue

                # Treat as silent/noise: increment silent-chunk logic and DO NOT feed to LLM
                print(f"[STT] Chunk {res_chunk_id}: {text} (treated as noise/empty)")
                self._handle_silent_audio_chunk()
                # We still want to surface the log, but skip registering activity and LLM trigger
                # continue to next future
                continue

            # Otherwise it's valid speech
            self._register_activity()
            self._consecutive_silent_chunks = 0

            print(f"[STT] Chunk {res_chunk_id}: {text}")



            llm_trigger_time = time.time()
            llm_future = self.llm.process_incremental(text, is_final=is_final)
            if llm_future is not None:
                reference_time = self._reference_timestamp_for_output(llm_trigger_time)
                self.llm_futures.put((llm_future, llm_trigger_time, reference_time))


        for item in pending:
            self.stt_futures.put(item)

    def _llm_pipeline(self) -> None:
        segment_id = 0
        while not self._stt_done.is_set() or not self.llm_futures.empty():
            try:

                llm_future, _submit_time, reference_timestamp = self.llm_futures.get(timeout=0.5)

            except queue.Empty:
                continue

            response = ""
            try:
                response = llm_future.result(timeout=300)

                response_ready_time = time.time()

            except Exception as exc:
                print(f"[LLM Pipeline] Error: {exc}")
                continue


            latency = max(0.0, response_ready_time - reference_timestamp)

            self.stats.llm_latencies.append(latency)

            if self.stats.recording_to_first_llm_latency is None:
                first_voice_time: Optional[float]
                with self._activity_lock:
                    first_voice_time = self._first_voice_time

                if first_voice_time is not None:
                    self.stats.recording_to_first_llm_latency = max(
                        0.0, response_ready_time - first_voice_time
                    )
                elif self._recording_stop_time is not None:
                    self.stats.recording_to_first_llm_latency = max(
                        0.0, response_ready_time - self._recording_stop_time
                    )
                else:
                    self.stats.recording_to_first_llm_latency = max(
                        0.0, response_ready_time - reference_timestamp
                    )


            response = (response or "").strip()
            if not response:
                continue

            print(f"[LLM] Response: {response[:120]}{'...' if len(response) > 120 else ''}")
            self.stats.llm_responses += 1


            sentences = self._split_sentences(response)
            if not sentences:
                sentences = [response]

            tts_jobs: List[Tuple[Future, float]] = []
            for sentence in sentences:
                submit_time = time.time()
                future = self.tts.generate_and_queue(sentence, segment_id)
                if future is not None:
                    self.stats.tts_segments += 1
                    with self._tts_futures_lock:
                        self._pending_tts_futures.add(future)
                    tts_jobs.append((future, submit_time))
                segment_id += 1

            if not tts_jobs:
                continue


            pending_timestamp = self._reference_timestamp_for_output(reference_timestamp)
            pending = PendingOutput(timestamp=pending_timestamp, segments_expected=len(tts_jobs))

            with self._pending_lock:
                self.stats.pending_outputs.append(pending)

            for future, submit_time in tts_jobs:
                future.add_done_callback(
                    lambda fut, start=submit_time, pending_ref=pending: self._on_tts_generated(fut, start, pending_ref)
                )

    def _on_tts_generated(self, future: Future, start_time: float, pending: PendingOutput) -> None:
        try:
            result = future.result()
        except Exception as exc:
            print(f"[TTS Pipeline] Generation failed: {exc}")
            self._handle_failed_tts_generation(pending)
        else:
            if result:
                latency = max(0.0, time.time() - start_time)
                self.stats.tts_generation_latencies.append(latency)
            else:
                self._handle_failed_tts_generation(pending)
        finally:
            with self._tts_futures_lock:
                self._pending_tts_futures.discard(future)

    def _handle_failed_tts_generation(self, pending: PendingOutput) -> None:
        with self._pending_lock:
            pending.segments_expected = max(0, pending.segments_expected - 1)
            if pending.segments_expected == 0:
                try:
                    self.stats.pending_outputs.remove(pending)
                except ValueError:
                    pass

    def _on_tts_playback_start(self, file_path: str, started_at: float) -> None:

        if (
            self.stats.recording_stop_to_first_tts_latency is None
            and self._recording_stop_time is not None
        ):
            self.stats.recording_stop_to_first_tts_latency = max(
                0.0, started_at - self._recording_stop_time
            )

        with self._pending_lock:
            while self.stats.pending_outputs:
                pending = self.stats.pending_outputs[0]
                if pending.segments_expected <= 0:
                    self.stats.pending_outputs.popleft()
                    continue

                if not pending.latency_recorded:
                    latency = max(0.0, started_at - pending.timestamp)
                    self.stats.input_to_output_latencies.append(latency)
                    pending.latency_recorded = True

                pending.segments_expected = max(0, pending.segments_expected - 1)
                if pending.segments_expected == 0:
                    self.stats.pending_outputs.popleft()
                break
        try:
            if getattr(self, "recorder", None) and getattr(self.recorder, "recording", False):
                self._request_stop("[MAIN] Stopping recorder during TTS to avoid feedback.")
        except Exception as e:
            self._log(f"[TTS] playback_start hook error: {e}")

    def _on_tts_playback_error(self) -> None:
        with self._pending_lock:
            if not self.stats.pending_outputs:
                return

            pending = self.stats.pending_outputs[0]
            pending.segments_expected = max(0, pending.segments_expected - 1)
            if pending.segments_expected == 0:
                self.stats.pending_outputs.popleft()

    # --------------------------- Helpers -------------------------

    @staticmethod
    def _split_sentences(text: str) -> List[str]:
        sentences: List[str] = []
        current: List[str] = []
        for word in text.split():
            current.append(word)
            if any(word.endswith(p) for p in [".", "!", "?", ","]):
                sentences.append(" ".join(current))
                current = []
        if current:
            sentences.append(" ".join(current))
        return sentences


    @staticmethod
    def _print_latency_summary(label: str, samples: List[float]) -> None:
        if not samples:
            print(f"{label}: n/a")
            return

        avg = sum(samples) / len(samples)
        min_val = min(samples)
        max_val = max(samples)
        print(f"{label}: avg {avg:.2f}s (min {min_val:.2f}s, max {max_val:.2f}s, n={len(samples)})")


    def _print_stats(self, elapsed: float) -> None:
        print("\n--- PIPELINE STATS ---")
        print(f"Runtime: {elapsed:.2f}s")
        print(f"STT chunks processed: {self.stats.stt_chunks}")
        print(f"LLM responses generated: {self.stats.llm_responses}")
        print(f"TTS segments queued: {self.stats.tts_segments}")

        process = psutil.Process(os.getpid())
        mem_mb = process.memory_info().rss / (1024 * 1024)
        print(f"Memory usage: {mem_mb:.1f} MB")

        self._print_latency_summary("STT chunk latency", list(self.stats.stt_latencies))
        self._print_latency_summary("LLM response latency", list(self.stats.llm_latencies))
        if self.stats.recording_to_first_llm_latency is not None:
            print(
                "Recording -> first LLM response: "
                f"{self.stats.recording_to_first_llm_latency:.2f}s"
            )
        else:
            print("Recording -> first LLM response: n/a")

        if self.stats.recording_stop_to_first_tts_latency is not None:
            print(
                "Recording stop -> first TTS audio: "
                f"{self.stats.recording_stop_to_first_tts_latency:.2f}s"
            )
        else:
            print("Recording stop -> first TTS audio: n/a")
        self._print_latency_summary("TTS generation latency", list(self.stats.tts_generation_latencies))
        self._print_latency_summary("Input -> first audio gap", list(self.stats.input_to_output_latencies))

        print("----------------------\n")

    def _wait_for_tts_completion(self, timeout: float = 15.0) -> None:
        if self.stats.tts_segments == 0:
            return

        deadline = time.time() + max(0.0, timeout)
        while True:
            with self._tts_futures_lock:
                pending_futures = len(self._pending_tts_futures)

            with self._pending_lock:
                pending_outputs = sum(
                    1 for pending in self.stats.pending_outputs if pending.segments_expected > 0
                )

            queue_empty = self.tts.speech_queue.empty()

            if pending_futures == 0 and pending_outputs == 0 and queue_empty:
                break

            if time.time() >= deadline:
                print("[TTS] Timeout waiting for pending audio playback; continuing shutdown.")
                break

            time.sleep(0.05)


# ================================================================
# Model Warm-up Helpers
# ================================================================


class ModelPreloader:
    """Utility helpers to warm up the local models so first inference is faster."""

    @staticmethod

    def warmup_whisper(
        whisper_exe: Path = WHISPER_EXE,
        whisper_model: Path = WHISPER_MODEL,
        sample_rate: int = SAMPLE_RATE,
    ) -> None:
        print("[WARMUP] Priming whisper.cpp...")
        exe = Path(whisper_exe)
        model = Path(whisper_model)
        if not exe.exists():
            print(f"[WARMUP] Whisper binary missing at {exe}")
            return
        if not model.exists():
            print(f"[WARMUP] Whisper model missing at {model}")
            return

        tmp_dir = Path(tempfile.mkdtemp(prefix="whisper_warmup_"))
        wav_path = tmp_dir / "warmup.wav"
        success = True
        try:
            with wave.open(str(wav_path), "wb") as wf:
                wf.setnchannels(1)
                wf.setsampwidth(2)
                wf.setframerate(sample_rate)
                wf.writeframes(b"\x00" * sample_rate)
            cmd = [
                str(exe),
                "-m",
                str(model),
                "-f",
                str(wav_path),
                "--no-prints",
                "--output-txt",
                "-t",
                "1",
            ]
            subprocess.run(cmd, capture_output=True, timeout=30)
        except Exception as exc:
            print(f"[WARMUP] Whisper warm-up failed: {exc}")
            success = False
        finally:
            shutil.rmtree(tmp_dir, ignore_errors=True)
        if success:
            print("[WARMUP] whisper.cpp ready")


    @staticmethod
    def warmup_llama(llama_kwargs: Optional[Dict[str, Any]] = None) -> None:
        print("[WARMUP] Warming up llama110...")
        kwargs = llama_kwargs or {}
        try:
            llama110(
                prompt_text="Hello",
                llama_cli_path=kwargs.get("llama_cli_path"),
                model_path=kwargs.get("model_path"),
                n_predict=8,
                threads=kwargs.get("threads", os.cpu_count() or 4),
                temperature=kwargs.get("temperature", 0.5),
                sampler=kwargs.get("sampler"),
                timeout_seconds=kwargs.get("timeout_seconds", 120),
            )
        except Exception as exc:
            print(f"[WARMUP] llama110 warm-up failed: {exc}")
        else:
            print("[WARMUP] llama110 ready")

    @staticmethod
    def warmup_piper(model_path: Path = PIPER_MODEL_PATH) -> None:
        print("[WARMUP] Warming up Piper...")
        model_path = Path(model_path)
        if not model_path.exists():
            print(f"[WARMUP] Piper model missing at {model_path}")
            return
        cmd = ["piper", "-m", str(model_path), "--output_file", "/tmp/piper_warmup.wav"]
        try:
            subprocess.run(cmd, input="Warm up".encode("utf-8"), check=True, timeout=10)
        except Exception as exc:
            print(f"[WARMUP] Piper warm-up failed: {exc}")
        else:
            Path("/tmp/piper_warmup.wav").unlink(missing_ok=True)
            print("[WARMUP] Piper ready")


# ================================================================
# CLI entry point
# ================================================================


def _parse_args() -> argparse.Namespace:
    parser = argparse.ArgumentParser(description="Streaming voice assistant pipeline")

    parser.add_argument("--duration", type=float, default=30.0, help="How long to run the streaming demo")
    parser.add_argument("--warmup", action="store_true", help="Run model warm-up steps before streaming")
    parser.add_argument("--piper-model", type=Path, default=PIPER_MODEL_PATH, help="Path to Piper .onnx model")
    parser.add_argument(
        "--whisper-cli",
        type=Path,
        default=WHISPER_EXE,
        help="Path to whisper.cpp CLI binary",
    )
    parser.add_argument(
        "--whisper-model",
        type=Path,
        default=WHISPER_MODEL,
        help="Path to whisper.cpp model",
    )
    parser.add_argument(
        "--whisper-threads",
        type=int,
        default=os.cpu_count() or 2,
        help="Threads to dedicate to whisper.cpp",
    )
    parser.add_argument("--threads", type=int, default=os.cpu_count() or 4, help="Threads to pass to llama110")
    parser.add_argument("--n-predict", type=int, default=12, help="Tokens to generate with llama110")
    parser.add_argument("--temperature", type=float, default=0.3, help="Sampling temperature for llama110")
    parser.add_argument("--llama-cli", type=Path, default=None, help="Optional override for llama-cli path")
    parser.add_argument("--llama-model", type=Path, default=None, help="Optional override for llama model path")

    parser.add_argument("--output-device", type=str, default=None, help="sounddevice output (index or name) for Piper playback")
    parser.add_argument("--playback-cmd", nargs="+", default=None, help="Fallback playback command for Piper audio")
    parser.add_argument(
        "--force-subprocess-playback",
        action="store_true",

        help="Always use the playback command for Piper audio (default)",
    )
    parser.add_argument(
        "--direct-playback",
        action="store_true",
        help="Play Piper audio through sounddevice instead of piping to the CLI player",
    )

    parser.add_argument(
        "--silence-timeout",
        type=float,
        default=DEFAULT_SILENCE_TIMEOUT,
        help="Seconds of silence before automatically stopping the recorder",
    )
    parser.add_argument(
        "--silence-threshold",
        type=float,
        default=DEFAULT_SILENCE_THRESHOLD,
        help="RMS amplitude threshold (int16) to treat chunks as silence",
    )

    parser.add_argument(
        "--enable-stt-partials",
        action="store_true",
        help="Run whisper.cpp on each chunk for incremental transcripts",
    )

    return parser.parse_args()


def main() -> None:
    args = _parse_args()
    llama_kwargs = {
        "threads": args.threads,
        "n_predict": args.n_predict,
        "temperature": args.temperature,
    }
    if args.llama_cli:
        llama_kwargs["llama_cli_path"] = str(args.llama_cli)
    if args.llama_model:
        llama_kwargs["model_path"] = str(args.llama_model)


    if args.warmup:
        ModelPreloader.warmup_whisper(args.whisper_cli, args.whisper_model)
        ModelPreloader.warmup_llama(llama_kwargs)
        ModelPreloader.warmup_piper(args.piper_model)

    use_subprocess_playback = True
    if args.direct_playback:
        use_subprocess_playback = False
    elif args.force_subprocess_playback:
        use_subprocess_playback = True


    assistant = ParallelVoiceAssistant(
        chunk_duration=CHUNK_DURATION,
        sample_rate=SAMPLE_RATE,
        stt_workers=2,

        whisper_exe=args.whisper_cli,
        whisper_model=args.whisper_model,
        whisper_threads=args.whisper_threads,
        emit_stt_partials=args.enable_stt_partials,
        piper_model_path=args.piper_model,
        llama_kwargs=llama_kwargs,

        output_device=args.output_device,
        playback_cmd=args.playback_cmd,
        use_subprocess_playback=use_subprocess_playback,

        silence_timeout=args.silence_timeout,
        silence_threshold=args.silence_threshold,
    )
    max_duration = args.duration if args.duration and args.duration > 0 else None
    assistant.run(duration=max_duration)



if __name__ == "__main__":
    main()<|MERGE_RESOLUTION|>--- conflicted
+++ resolved
@@ -843,10 +843,9 @@
 
         self._tts_futures_lock = threading.Lock()
         self._pending_tts_futures: Set[Future] = set()
-<<<<<<< HEAD
+
         self._chunk_activity: Dict[int, bool] = {}
-=======
->>>>>>> 80c6bbef
+
 
 
     def _register_activity(self) -> None:
