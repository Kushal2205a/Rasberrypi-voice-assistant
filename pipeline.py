--- conflicted
+++ resolved
@@ -285,10 +285,9 @@
         self._threads = max(1, int(threads or 1))
         self._buffer = np.empty(0, dtype=np.float32)
         self._buffer_byte_length = 0
-<<<<<<< HEAD
+
         self._aggregated_text = ""
-=======
->>>>>>> 575fe57b
+
 
     def _convert_pcm(self, audio_bytes: bytes) -> np.ndarray:
         if not audio_bytes:
@@ -371,10 +370,9 @@
         else:
             self._buffer = np.concatenate([self._buffer, pcm])
         self._buffer_byte_length += len(audio_bytes)
-<<<<<<< HEAD
+
         candidate_full_text = self._aggregated_text
-=======
->>>>>>> 575fe57b
+
         try:
             segments = self._model.transcribe(pcm, num_proc=self._threads)
         except Exception:
@@ -418,10 +416,9 @@
     def reset(self) -> None:
         self._buffer = np.empty(0, dtype=np.float32)
         self._buffer_byte_length = 0
-<<<<<<< HEAD
+
         self._aggregated_text = ""
-=======
->>>>>>> 575fe57b
+
 
     def shutdown(self) -> None:
         close = getattr(self._model, "close", None)
